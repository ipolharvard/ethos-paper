# [ETHOS: Enhanced Transformer for Health Outcome Simulation](https://www.nature.com/articles/s41746-024-01235-0)

<<<<<<< HEAD
ETHOS is a novel application of the transformer deep-learning architecture, originally
conceptualized for natural language processing. This architecture, a cornerstone in large language
model development, is repurposed in ETHOS to analyze health-related data, moving beyond the
textual focus of traditional LLMs. ETHOS is designed to process Patient Health Timelines -
detailed tokenized chronological records of health-related events - to predict future health
timelines.

![project_scheme](./figures/mimic_figure1_paper.png)
=======
[ETHOS](https://www.nature.com/articles/s41746-024-01235-0) is a novel application of the
transformer deep-learning architecture, originally conceptualized for natural language processing.
This architecture, a cornerstone in large language model development, is repurposed in ETHOS to
analyze health-related data, moving beyond the textual focus of traditional LLMs. ETHOS is designed
to process Patient Health Timelines - detailed tokenized chronological records of health-related
events - to predict future health timelines.

<p align="center">
<a href="https://www.nature.com/articles/s41746-024-01235-0">
  <img src="./figures/mimic_figure1_paper.png" width="70%" alt="project pipeline scheme">
</a>
</p>
>>>>>>> 9178a501

### Installation

Set up the development environment by following these steps:

#### Setting up the Environment

Python 3.10 or higher is required.

[Optional] We strongly encourage to use a virtual environment, for example Conda:
To create a new conda env:

```bash
conda create --name ethos python=3.10
conda activate ethos
```

Fetch the project and set it up in the development mode (`-e`) and install all necessary
dependencies for running notebooks and scripts by executing (`[all]` the all dependencies to run the
notebooks):

```bash
git clone https://github.com/ipolharvard/ethos-paper
cd ethos-paper
pip install -e .[all]
```

### Data Preparation

Prepare the dataset for analysis with these steps:

1. **Downloading the dataset:** Obtain the raw MIMIC-IV data
   from [PhysioNet](https://physionet.org/content/mimiciv/2.2/).
2. **Splitting the data:** Use the `scripts/data_train_test_split.py` script to divide the dataset
   into training and testing sets (this step requires 128GB RAM).
   <br>
   An example assuming the script is executed from the project root:
   ```bash
    python scripts/data_train_test_split.py ethos/data/mimic-iv-2.2
   ```
   The script generates a dataset folder with a `_Data` suffix. Ensure the processed data is
   named `mimic-iv-2.2_Data` or update the folder name in `ethos/tokenize/constants.py` accordingly.
   Use the `--help` option for more details.
3. **Organizing Dataset Directories:** Place the datasets in the project's data directory as
   follows:
   ```
   PROJECT_ROOT
   ├── pyproject.toml
   ├── README.md
   ├── scripts
   └── ethos
       └── data 
           ├── icd10cm-order-Jan-2021.csv.gz
               ...       
           ├── mimic-iv-2.2_Data_parquet <== optional (for faster loading `scripts/convert_csv_to_parquet.py`)
           ├── mimic-iv-2.2_Data         <== processed data (train/test split)
           └── mimic-iv-2.2              <== raw data from physionet.org
               ├── icu
               └── hosp
   ```

### Usage

We provide the following resources for reproducing the results from our paper (requires Google
Account):

- the pre-trained model with vocabulary
  at [Google Drive (≈0.5GB)](https://drive.google.com/file/d/1c8_OQadiHe0ZOoOdZuF-m0N3fbRnE1EP/view?usp=sharing)
- the results of inference
  at [Google Drive (≈0.8GB)](https://drive.google.com/file/d/1BgywarK7osx8xcyzZamOgSBhMJZqKlPy/view?usp=sharing)

Execute the project pipeline as follows:

1. **Dataset tokenization:** Assuming that the MIMIC dataset is prepared, convert the dataset from
   the tabular format to the tokenized format, starting with the training set, followed by the
   testing
   set using the training set's vocabulary. In case, you want to use the pre-trained model provided
   by us, you have to pass the vocabulary also when tokenizing the training dataset
   (`-j` option specifies the number of processes for the separator injection phase):
   ```bash
   ethos tokenize- mimic train -j 50
   ```
   Followed by:
   ```bash
   ethos tokenize- mimic test -v <path_to_vocab> -j 50
   ```
   Refer to `ethos tokenize- --help` and `scripts/run_tokenization.sh` for more details.
2. **Model training:** Train the model on the tokenized dataset. Monitor the training process with
   wandb (the wandb API key is needed). An example configuration for running on 8 GPUs
   (adjust `--nproc_per_node` and `--gradient_accumulation_steps` to match your setup):

   ```bash
   torchrun --no_python --standalone --nproc_per_node=8 ethos train \
     --data_train <data_path> \
     --val_frac 0.04 \
     --vocab <vocab-path> \
     --batch_size 32 \
     --block_size 2048 \
     --n_layer 6 \
     --n_head 12 \
     --n_embd 768 \
     --dropout 0.3 \
     --lr $LR \
     --min_lr $MIN_LR \
     --log_interval 5 \
     --eval_interval 1000 \
     --gradient_accumulation_steps 8 \
     --max_iters 1000000 \
     --lr_decay_iters 50000 \
     --eval_iters 50 \
     --ctx_no_grad \
     --out_dir "out/mimic_layer_6_batch_32_do_0.3"
   ```
   Refer to `ethos train --help` and `scripts/run_inference.sh` for more details.
3. **Model evaluation:** Use the trained model for predicting future health timelines based on
   scenarios found in ethos/datasets, like ICU readmission or hospital mortality.
   ```bash
   ethos infer \
     --test readmission \
     --data <data-path in ethos/data> \
     --vocab <vocab-path in ethos/data> \
     --model <model-path> \
     --out_dir <output-path>
   ```
   Refer to `ethos infer --help` and `scripts/run_inference.sh` for more details.
4. **Generating results:** Use the Jupyter notebooks to generate all the results and figures:
    - `notebooks/mimic_paper_results_agg.ipynb`
    - `notebooks/embedding_analysis.ipynb`

## Cite us

<<<<<<< HEAD
If you use ETHOS in your research, please cite our paper:
=======
If you use ETHOS in your research, please cite our work:

Pawel Renc, Yugang Jia, Anthony E Samir, Jaroslaw Was, Quanzheng Li, David W Bates, Arkadiusz Sitek,
"Zero shot health trajectory prediction using transformer" npj Digital Medicine, 19 Sep 2024

BibTeX:
>>>>>>> 9178a501

```
@article{renc_zero_2024,
	title = {Zero shot health trajectory prediction using transformer},
	volume = {7},
	copyright = {2024 The Author(s)},
	issn = {2398-6352},
	url = {https://www.nature.com/articles/s41746-024-01235-0},
	doi = {10.1038/s41746-024-01235-0},
	abstract = {Integrating modern machine learning and clinical decision-making has great promise for mitigating healthcare’s increasing cost and complexity. We introduce the Enhanced Transformer for Health Outcome Simulation (ETHOS), a novel application of the transformer deep-learning architecture for analyzing high-dimensional, heterogeneous, and episodic health data. ETHOS is trained using Patient Health Timelines (PHTs)—detailed, tokenized records of health events—to predict future health trajectories, leveraging a zero-shot learning approach. ETHOS represents a significant advancement in foundation model development for healthcare analytics, eliminating the need for labeled data and model fine-tuning. Its ability to simulate various treatment pathways and consider patient-specific factors positions ETHOS as a tool for care optimization and addressing biases in healthcare delivery. Future developments will expand ETHOS’ capabilities to incorporate a wider range of data types and data sources. Our work demonstrates a pathway toward accelerated AI development and deployment in healthcare.},
	language = {en},
	number = {1},
	urldate = {2024-09-24},
	journal = {npj Digital Medicine},
	author = {Renc, Pawel and Jia, Yugang and Samir, Anthony E. and Was, Jaroslaw and Li, Quanzheng and Bates, David W. and Sitek, Arkadiusz},
	month = sep,
	year = {2024},
<<<<<<< HEAD
	note = {Publisher: Nature Publishing Group},
	keywords = {Diseases, Health care},
	pages = {1--10},
	file = {Full Text PDF:/home/prenc/Zotero/storage/LSRKIQL7/Renc et al. - 2024 - Zero shot health trajectory prediction using trans.pdf:application/pdf},
=======
	pages = {1--10},
>>>>>>> 9178a501
}
```<|MERGE_RESOLUTION|>--- conflicted
+++ resolved
@@ -1,15 +1,5 @@
-# [ETHOS: Enhanced Transformer for Health Outcome Simulation](https://www.nature.com/articles/s41746-024-01235-0)
+# ETHOS: Enhanced Transformer for Health Outcome Simulation
 
-<<<<<<< HEAD
-ETHOS is a novel application of the transformer deep-learning architecture, originally
-conceptualized for natural language processing. This architecture, a cornerstone in large language
-model development, is repurposed in ETHOS to analyze health-related data, moving beyond the
-textual focus of traditional LLMs. ETHOS is designed to process Patient Health Timelines -
-detailed tokenized chronological records of health-related events - to predict future health
-timelines.
-
-![project_scheme](./figures/mimic_figure1_paper.png)
-=======
 [ETHOS](https://www.nature.com/articles/s41746-024-01235-0) is a novel application of the
 transformer deep-learning architecture, originally conceptualized for natural language processing.
 This architecture, a cornerstone in large language model development, is repurposed in ETHOS to
@@ -22,7 +12,6 @@
   <img src="./figures/mimic_figure1_paper.png" width="70%" alt="project pipeline scheme">
 </a>
 </p>
->>>>>>> 9178a501
 
 ### Installation
 
@@ -154,16 +143,12 @@
 
 ## Cite us
 
-<<<<<<< HEAD
-If you use ETHOS in your research, please cite our paper:
-=======
 If you use ETHOS in your research, please cite our work:
 
 Pawel Renc, Yugang Jia, Anthony E Samir, Jaroslaw Was, Quanzheng Li, David W Bates, Arkadiusz Sitek,
 "Zero shot health trajectory prediction using transformer" npj Digital Medicine, 19 Sep 2024
 
 BibTeX:
->>>>>>> 9178a501
 
 ```
 @article{renc_zero_2024,
@@ -181,13 +166,6 @@
 	author = {Renc, Pawel and Jia, Yugang and Samir, Anthony E. and Was, Jaroslaw and Li, Quanzheng and Bates, David W. and Sitek, Arkadiusz},
 	month = sep,
 	year = {2024},
-<<<<<<< HEAD
-	note = {Publisher: Nature Publishing Group},
-	keywords = {Diseases, Health care},
 	pages = {1--10},
-	file = {Full Text PDF:/home/prenc/Zotero/storage/LSRKIQL7/Renc et al. - 2024 - Zero shot health trajectory prediction using trans.pdf:application/pdf},
-=======
-	pages = {1--10},
->>>>>>> 9178a501
 }
 ```